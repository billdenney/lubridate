<<<<<<< HEAD
#' Preserve addition function from base R
#'
#' lubridate overwrites the addition method for POSIXt objects in base R to allow mathematics with date time objects. 
#' base_add_POSIXt preserves the base R addition method for POSIXt objects so it can be referenced within the new addition operations.
#'
#' @name base_add_POSIXt
#' @aliases base_add_POSIXt
NULL
=======
# lubridate overwrites the addition method for POSIXt objects in base R to
# allow mathematics with date time objects.  .base_add_POSIXt preserves the 
# base R addition method for POSIXt objects so it can be referenced within the
# new addition operations.
>>>>>>> 29a5705a

.base_add_POSIXt <- NULL

.onLoad <- function(...) {
  if (is.null(.base_add_POSIXt)) {
    .base_add_POSIXt <<- base::'+.POSIXt'    
  }
  
  packageStartupMessage(
    "Overriding + and - methods for POSIXt, Date and difftime")

  utils::assignInNamespace("+.Date",     add_dates, "base")
  utils::assignInNamespace("+.POSIXt",   add_dates, "base")
  utils::assignInNamespace("+.difftime", add_dates, "base")
  utils::assignInNamespace("-.Date",     subtract_dates, "base")
  utils::assignInNamespace("-.POSIXt",   subtract_dates, "base")
  utils::assignInNamespace("-.difftime", subtract_dates, "base")

  # Needed so that environment matches environment of add_dates above
  utils::assignInNamespace("+.period",   add_dates, "lubridate")
  utils::assignInNamespace("+.interval", add_dates, "lubridate")
  utils::assignInNamespace("-.period",   subtract_dates, "lubridate")
  utils::assignInNamespace("-.interval", subtract_dates, "lubridate")
}

"+.period" <- "+.interval" <- add_dates
"-.period" <- "-.interval" <- subtract_dates
<|MERGE_RESOLUTION|>--- conflicted
+++ resolved
@@ -1,19 +1,8 @@
-<<<<<<< HEAD
-#' Preserve addition function from base R
-#'
-#' lubridate overwrites the addition method for POSIXt objects in base R to allow mathematics with date time objects. 
-#' base_add_POSIXt preserves the base R addition method for POSIXt objects so it can be referenced within the new addition operations.
-#'
-#' @name base_add_POSIXt
-#' @aliases base_add_POSIXt
-NULL
-=======
-# lubridate overwrites the addition method for POSIXt objects in base R to
-# allow mathematics with date time objects.  .base_add_POSIXt preserves the 
-# base R addition method for POSIXt objects so it can be referenced within the
-# new addition operations.
->>>>>>> 29a5705a
 
+#' lubridate overwrites the addition method for POSIXt objects in base R to
+#' allow mathematics with date time objects.  .base_add_POSIXt preserves the 
+#' base R addition method for POSIXt objects so it can be referenced within the
+#' new addition operations.
 .base_add_POSIXt <- NULL
 
 .onLoad <- function(...) {
