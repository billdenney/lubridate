--- conflicted
+++ resolved
@@ -571,19 +571,10 @@
 #' blackouts<- list(interval(ymd("2014-12-30"), ymd("2014-12-31")),
 #'                  interval(ymd("2014-12-30"), ymd("2015-01-03")))
 #' dates %within% blackouts
-<<<<<<< HEAD
-setGeneric("%within%", function(a, b) standardGeneric("%within%"))
-=======
-"%within%" <- function(a, b) {
-  standardGeneric("%within%")
-}
-
-#' @export
 setGeneric("%within%", useAsDefault = function(a, b) {
   stop(sprintf("No %%within%% method with signature a = %s,  b = %s",
                class(a)[[1]], class(b)[[1]]))
 })
->>>>>>> 44863c0e
 
 .within <- function(a, int) {
   as.numeric(a) - as.numeric(int@start) <= int@.Data & as.numeric(a) - as.numeric(int@start) >= 0
